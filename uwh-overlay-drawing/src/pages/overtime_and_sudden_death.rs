use super::center_text_offset;
use super::Interpolate;
use super::PageRenderer;
use crate::State;
use coarsetime::Instant;
use macroquad::prelude::*;
use uwh_common::game_snapshot::GamePeriod;
use uwh_common::game_snapshot::TimeoutSnapshot;

impl PageRenderer {
    /// Display during overtime. Has no animations
    pub fn overtime_and_sudden_death_display(&mut self, state: &State) {
        // animate the state and time graphic to the left at 895 secs (5 seconds since period started)
        let (timeout_offset, timeout_alpha_offset) = if state.snapshot.secs_in_period < 1 {
            // reset animation counters if page is nearing termination
<<<<<<< HEAD
            self.secondary_animation_counter = 0f32;
        }

        draw_texture(self.textures.team_bar_graphic, 26f32, 37f32, WHITE);
        draw_texture(self.textures.in_game_mask, 359f32, 0f32, WHITE);
        if state.snapshot.timeout != TimeoutSnapshot::None {
            if self.last_timeout == TimeoutSnapshot::None {
                // if this is a new timeout period
                self.secondary_animation_counter = 1f32;
            }
            if self.secondary_animation_counter > 0f32 {
                self.secondary_animation_counter -= 1f32 / 60f32;
=======
            self.animation_register1 = Instant::now();
            (
                (0f32, -200f32).interpolate_linear(1f32),
                (255f32, 0f32).interpolate_linear(1f32) as u8,
            )
        } else if state.snapshot.current_period == GamePeriod::FirstHalf {
            let time = Instant::now()
                .duration_since(self.animation_register1)
                .as_f64();
            match time {
                x if (..=5f64).contains(&x) => (
                    (0f32, -200f32).interpolate_linear(0f32),
                    (255f32, 0f32).interpolate_linear(0f32) as u8,
                ),
                x if (5f64..=6f64).contains(&x) => (
                    (0f32, -200f32).interpolate_linear(time as f32 - 5f32),
                    (255f32, 0f32).interpolate_linear(time as f32 - 5f32) as u8,
                ),
                _ => (
                    (0f32, -200f32).interpolate_linear(1f32),
                    (255f32, 0f32).interpolate_linear(1f32) as u8,
                ),
>>>>>>> c8debc65
            }
        } else {
            let time = Instant::now()
                .duration_since(self.animation_register1)
                .as_f64();
            match time {
                x if (..=1f64).contains(&x) => (
                    (0f32, -200f32).interpolate_linear(1f32 - time as f32),
                    (255f32, 0f32).interpolate_linear(1f32 - time as f32) as u8,
                ),
                x if (1f64..=5f64).contains(&x) => (
                    (0f32, -200f32).interpolate_linear(0f32),
                    (255f32, 0f32).interpolate_linear(0f32) as u8,
                ),
                x if (5f64..=6f64).contains(&x) => (
                    (0f32, -200f32).interpolate_linear(time as f32 - 5f32),
                    (255f32, 0f32).interpolate_linear(time as f32 - 5f32) as u8,
                ),
                _ => (
                    (0f32, -200f32).interpolate_linear(1f32),
                    (255f32, 0f32).interpolate_linear(1f32) as u8,
                ),
            }
        };

        draw_texture(self.textures.team_bar_graphic, 0_f32, 0f32, WHITE);
        draw_texture(self.textures.in_game_mask, 0f32, 0f32, WHITE);
        // No penalty shot, black or white timeouts in overtime
        if let TimeoutSnapshot::Ref(_) = self.last_timeout {
            draw_texture(
                self.textures.referee_timout_graphic,
                timeout_offset + 380f32,
                185f32,
                Color::from_rgba(255, 255, 255, timeout_alpha_offset as u8),
            );
            draw_text_ex(
                "REFEREE",
                475f32 + timeout_offset,
                67f32,
                TextParams {
                    font: self.textures.font,
                    font_size: 20,
                    color: if self.is_alpha_mode {
                        Color::from_rgba(255, 255, 255, timeout_alpha_offset as u8)
                    } else {
                        Color::from_rgba(0, 0, 0, timeout_alpha_offset as u8)
                    },
                    ..Default::default()
                },
            );
            draw_text_ex(
                "TIMEOUT",
                480f32 + timeout_offset,
                95f32,
                TextParams {
                    font: self.textures.font,
                    font_size: 20,
                    color: if self.is_alpha_mode {
                        Color::from_rgba(255, 255, 255, timeout_alpha_offset as u8)
                    } else {
                        Color::from_rgba(0, 0, 0, timeout_alpha_offset as u8)
                    },
                    ..Default::default()
                },
            );
        }
        if state.white_flag == None {
            draw_text_ex(
                state.white.team_name.to_uppercase().as_str(),
                if state.white_flag.is_some() {
                    160f32
                } else {
                    79f32
                },
                64f32,
                TextParams {
                    font: self.textures.font,
                    font_size: 20,
                    color: Color::from_rgba(
                        if self.is_alpha_mode { 255 } else { 0 },
                        if self.is_alpha_mode { 255 } else { 0 },
                        if self.is_alpha_mode { 255 } else { 0 },
                        255,
                    ), // don't fade out team name if flags aren't available
                    ..Default::default()
                },
            );
            draw_text_ex(
                state.black.team_name.to_uppercase().as_str(),
                if state.black_flag.is_some() {
                    160f32
                } else {
                    79f32
                },
                100f32,
                TextParams {
                    font: self.textures.font,
                    font_size: 20,
                    color: Color::from_rgba(255, 255, 255, 255),
                    ..Default::default()
                },
            );
        }
        if self.is_alpha_mode {
            if state.white_flag.is_some() {
                draw_rectangle(79f32, 39f32, 70f32, 33f32, WHITE);
            }
            if state.black_flag.is_some() {
                draw_rectangle(79f32, 75f32, 70f32, 33f32, WHITE);
            }
            draw_texture(
                self.textures.time_and_game_state_graphic,
                167f32,
                18f32,
                WHITE,
            );
        } else {
            draw_texture(
                self.textures.time_and_game_state_graphic,
                167f32,
                18f32,
                WHITE,
            );
            let min = state.snapshot.secs_in_period / 60;
            let secs = state.snapshot.secs_in_period % 60;
            let text = format!(
                "{}:{}",
                if min < 10 {
                    format!("0{}", min)
                } else {
                    format!("{}", min)
                },
                if secs < 10 {
                    format!("0{}", secs)
                } else {
                    format!("{}", secs)
                }
            );
            let x_off = center_text_offset!(90f32, text.as_str(), 50, self.textures.font);
            draw_text_ex(
                text.as_str(),
                230f32 + x_off,
                95f32,
                TextParams {
                    font: self.textures.font,
                    font_size: 50,
                    color: if [GamePeriod::SuddenDeath, GamePeriod::PreSuddenDeath]
                        .contains(&state.snapshot.current_period)
                    {
                        Color::from_rgba(255, 150, 0, 255)
                    } else {
                        Color::from_rgba(255, 0, 0, 255)
                    },
                    ..Default::default()
                },
            );
            let ot_text = match state.snapshot.current_period {
                GamePeriod::OvertimeFirstHalf => "OVERTIME 1ST HALF",
                GamePeriod::OvertimeSecondHalf => "OVERTIME 2ND HALF",
                GamePeriod::OvertimeHalfTime => "OVERTIME HALF TIME",
                GamePeriod::SuddenDeath => "SUDDEN DEATH",
                GamePeriod::PreSuddenDeath => "PRE SUDDEN DEATH",
                _ => "PRE OVERTIME",
            };
            let x_off = center_text_offset!(100f32, ot_text, 20, self.textures.font);
            draw_text_ex(
                ot_text,
                220f32 + x_off,
                45f32,
                TextParams {
                    font: self.textures.font,
                    font_size: 20,
                    color: if [GamePeriod::SuddenDeath, GamePeriod::PreSuddenDeath]
                        .contains(&state.snapshot.current_period)
                    {
                        Color::from_rgba(255, 150, 0, 255)
                    } else {
                        Color::from_rgba(255, 0, 0, 255)
                    },
                    ..Default::default()
                },
            );
            if let Some(flag) = state.white_flag {
                draw_texture_ex(
                    flag,
                    79f32,
                    39f32,
                    WHITE,
                    DrawTextureParams {
                        dest_size: Some(vec2(70f32, 33f32)),
                        ..Default::default()
                    },
                );
            }
            if let Some(flag) = state.black_flag {
                draw_texture_ex(
                    flag,
                    79f32,
                    75f32,
                    WHITE,
                    DrawTextureParams {
                        dest_size: Some(vec2(70f32, 33f32)),
                        ..Default::default()
                    },
                );
            }
        }
        draw_text_ex(
            state.snapshot.b_score.to_string().as_str(),
            40f32,
            104f32,
            TextParams {
                font: self.textures.font,
                font_size: 30,
                ..Default::default()
            },
        );
        draw_text_ex(
            state.snapshot.w_score.to_string().as_str(),
            40f32,
            65f32,
            TextParams {
                font: self.textures.font,
                font_size: 30,
                color: if self.is_alpha_mode { WHITE } else { BLACK },
                ..Default::default()
            },
        );
    }
}<|MERGE_RESOLUTION|>--- conflicted
+++ resolved
@@ -13,20 +13,6 @@
         // animate the state and time graphic to the left at 895 secs (5 seconds since period started)
         let (timeout_offset, timeout_alpha_offset) = if state.snapshot.secs_in_period < 1 {
             // reset animation counters if page is nearing termination
-<<<<<<< HEAD
-            self.secondary_animation_counter = 0f32;
-        }
-
-        draw_texture(self.textures.team_bar_graphic, 26f32, 37f32, WHITE);
-        draw_texture(self.textures.in_game_mask, 359f32, 0f32, WHITE);
-        if state.snapshot.timeout != TimeoutSnapshot::None {
-            if self.last_timeout == TimeoutSnapshot::None {
-                // if this is a new timeout period
-                self.secondary_animation_counter = 1f32;
-            }
-            if self.secondary_animation_counter > 0f32 {
-                self.secondary_animation_counter -= 1f32 / 60f32;
-=======
             self.animation_register1 = Instant::now();
             (
                 (0f32, -200f32).interpolate_linear(1f32),
@@ -49,7 +35,6 @@
                     (0f32, -200f32).interpolate_linear(1f32),
                     (255f32, 0f32).interpolate_linear(1f32) as u8,
                 ),
->>>>>>> c8debc65
             }
         } else {
             let time = Instant::now()
@@ -75,8 +60,8 @@
             }
         };
 
-        draw_texture(self.textures.team_bar_graphic, 0_f32, 0f32, WHITE);
-        draw_texture(self.textures.in_game_mask, 0f32, 0f32, WHITE);
+        draw_texture(self.textures.team_bar_graphic, 26f32, 37f32, WHITE);
+        draw_texture(self.textures.in_game_mask, 359f32, 0f32, WHITE);
         // No penalty shot, black or white timeouts in overtime
         if let TimeoutSnapshot::Ref(_) = self.last_timeout {
             draw_texture(
