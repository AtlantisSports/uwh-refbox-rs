use super::center_text_offset;
use super::get_input;
use super::PageRenderer;
use crate::State;
use coarsetime::Instant;
use macroquad::prelude::*;

impl PageRenderer {
    /// The Next Game screen, shown up to 150 seconds before the next game
    pub fn next_game(&mut self, state: &State) {
<<<<<<< HEAD
        draw_texture(self.textures.atlantis_logo_graphic, 823f32, 712f32, WHITE);
        draw_texture(self.textures.bottom_graphic, 822f32, 977f32, WHITE);
        draw_texture(
            self.textures.team_information_graphic,
            130f32,
            710f32,
            WHITE,
        );
=======
        self.animation_register1 = Instant::now();
        draw_texture(self.textures.atlantis_logo_graphic, 0_f32, 0f32, WHITE);
        draw_texture(self.textures.bottom_graphic, 0_f32, 0f32, WHITE);
        draw_texture(self.textures.team_information_graphic, 0_f32, 0f32, WHITE);
>>>>>>> c8debc65

        let x_off = center_text_offset!(
            200f32,
            state.black.team_name.to_uppercase().as_str(),
            45,
            self.textures.font
        );
        draw_text_ex(
            state.black.team_name.to_uppercase().as_str(),
            1350f32 + x_off,
            805f32,
            TextParams {
                font: self.textures.font,
                font_size: 45,
                ..Default::default()
            },
        );
        let x_off = center_text_offset!(
            215f32,
            state.white.team_name.to_uppercase().as_str(),
            45,
            self.textures.font
        );
        draw_text_ex(
            state.white.team_name.to_uppercase().as_str(),
            135f32 + x_off,
            805f32,
            TextParams {
                font: self.textures.font,
                font_size: 50,
                color: if self.is_alpha_mode { WHITE } else { BLACK },
                ..Default::default()
            },
        );
        if self.is_alpha_mode {
            if state.white_flag.is_some() {
                draw_rectangle(580f32, 738f32, 180f32, 100f32, WHITE);
            }
            if state.black_flag.is_some() {
                draw_rectangle(1163f32, 738f32, 180f32, 100f32, WHITE);
            }
        } else {
            if let Some(flag) = state.white_flag {
                draw_texture_ex(
                    flag,
                    580f32,
                    738f32,
                    WHITE,
                    DrawTextureParams {
                        dest_size: Some(vec2(flag.width() / (flag.height() / 100f32), 100f32)),
                        ..Default::default()
                    },
                );
            }
            if let Some(flag) = state.black_flag {
                draw_texture_ex(
                    flag,
                    1163f32,
                    738f32,
                    WHITE,
                    DrawTextureParams {
                        dest_size: Some(vec2(180f32, 100f32)),
                        ..Default::default()
                    },
                );
            }
            let x_off = center_text_offset!(
                135f32,
                format!("GAME ID: {}", &state.game_id.to_string()).as_str(),
                25,
                self.textures.font
            );
            draw_text_ex(
                format!("GAME ID: {}", &state.game_id.to_string()).as_str(),
                830f32 + x_off,
                745f32,
                TextParams {
                    font: self.textures.font,
                    font_size: 25,
                    ..Default::default()
                },
            );
            let x_off =
                center_text_offset!(124f32, state.start_time.as_str(), 25, self.textures.font);
            draw_text_ex(
                state.start_time.as_str(),
                838f32 + x_off,
                780f32,
                TextParams {
                    font: self.textures.font,
                    font_size: 25,
                    ..Default::default()
                },
            );
            let x_off = center_text_offset!(
                110f32,
                format!("POOL: {}", &state.pool.to_string()).as_str(),
                25,
                self.textures.font
            );
            draw_text_ex(
                format!("POOL: {}", &state.pool.to_string()).as_str(),
                855f32 + x_off,
                815f32,
                TextParams {
                    font: self.textures.font,
                    font_size: 25,
                    ..Default::default()
                },
            );
            let min = state.snapshot.secs_in_period / 60;
            let secs = state.snapshot.secs_in_period % 60;
            let text = format!(
                "{}:{}",
                if min < 10 {
                    format!("0{}", min)
                } else {
                    format!("{}", min)
                },
                if secs < 10 {
                    format!("0{}", secs)
                } else {
                    format!("{}", secs)
                }
            );
            let x_off = center_text_offset!(90f32, text.as_str(), 50, self.textures.font);
            draw_text_ex(
                text.as_str(),
                870f32 + x_off,
                1020f32,
                TextParams {
                    font: self.textures.font,
                    font_size: 50,
                    ..Default::default()
                },
            );
            draw_text_ex(
                "NEXT GAME",
                907f32,
                1044f32,
                TextParams {
                    font: self.textures.font,
                    font_size: 20,
                    ..Default::default()
                },
            );
        }
    }
}<|MERGE_RESOLUTION|>--- conflicted
+++ resolved
@@ -8,7 +8,7 @@
 impl PageRenderer {
     /// The Next Game screen, shown up to 150 seconds before the next game
     pub fn next_game(&mut self, state: &State) {
-<<<<<<< HEAD
+        self.animation_register1 = Instant::now();
         draw_texture(self.textures.atlantis_logo_graphic, 823f32, 712f32, WHITE);
         draw_texture(self.textures.bottom_graphic, 822f32, 977f32, WHITE);
         draw_texture(
@@ -17,12 +17,6 @@
             710f32,
             WHITE,
         );
-=======
-        self.animation_register1 = Instant::now();
-        draw_texture(self.textures.atlantis_logo_graphic, 0_f32, 0f32, WHITE);
-        draw_texture(self.textures.bottom_graphic, 0_f32, 0f32, WHITE);
-        draw_texture(self.textures.team_information_graphic, 0_f32, 0f32, WHITE);
->>>>>>> c8debc65
 
         let x_off = center_text_offset!(
             200f32,
