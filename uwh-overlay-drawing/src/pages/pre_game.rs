--- conflicted
+++ resolved
@@ -62,27 +62,15 @@
 
                 draw_texture(
                     self.textures.atlantis_logo_graphic,
-<<<<<<< HEAD
                     823f32,
                     712f32,
-                    Color::from_rgba(255, 255, 255, if self.is_alpha_mode { offset } else { 255 }),
+                    Color::from_rgba(255, 255, 255, offset),
                 );
                 draw_texture(
                     self.textures.bottom_graphic,
                     822f32,
                     977f32,
-                    Color::from_rgba(255, 255, 255, if self.is_alpha_mode { offset } else { 255 }),
-=======
-                    0_f32,
-                    0_f32,
                     Color::from_rgba(255, 255, 255, offset),
-                );
-                draw_texture(
-                    self.textures.bottom_graphic,
-                    0_f32,
-                    0_f32,
-                    Color::from_rgba(255, 255, 255, offset),
->>>>>>> c8debc65
                 );
                 if !self.is_alpha_mode {
                     let min = state.snapshot.secs_in_period / 60;
